--- conflicted
+++ resolved
@@ -14,7 +14,7 @@
  */
 package org.codice.imaging.nitf.render;
 
-import java.awt.*;
+import java.awt.Graphics2D;
 import java.awt.image.BufferedImage;
 import java.io.IOException;
 import java.util.HashMap;
@@ -24,19 +24,11 @@
 import javax.imageio.ImageReader;
 import javax.imageio.stream.ImageInputStream;
 import org.codice.imaging.nitf.core.image.ImageMode;
-<<<<<<< HEAD
-import org.codice.imaging.nitf.core.image.ImageRepresentation;
 import org.codice.imaging.nitf.core.image.ImageSegment;
-import org.codice.imaging.nitf.render.imagehandler.BandSequentialImageModeHandler;
-import org.codice.imaging.nitf.render.imagehandler.ImageModeHandler;
-import org.codice.imaging.nitf.render.imagehandler.ImageRepresentationHandler;
-=======
-import org.codice.imaging.nitf.core.image.NitfImageSegmentHeader;
 import org.codice.imaging.nitf.render.imagemode.BandSequentialImageModeHandler;
 import org.codice.imaging.nitf.render.imagemode.ImageModeHandler;
 import org.codice.imaging.nitf.render.imagerep.ImageRepresentationHandler;
 import org.codice.imaging.nitf.render.imagerep.ImageRepresentationHandlerFactory;
->>>>>>> 5eaf74ea
 
 /**
  * Renderer for NITF files
@@ -63,19 +55,11 @@
             break;
         case NOTCOMPRESSED:
         case NOTCOMPRESSEDMASK:
-<<<<<<< HEAD
             ImageModeHandler modeHandler = IMAGE_MODE_HANDLER_MAP.get(imageSegment.getImageMode());
-            ImageRepresentationHandler representationHandler = IMAGE_REPRESENTATION_HANDLER_MAP.get(imageSegment.getImageRepresentation());
+            ImageRepresentationHandler representationHandler = ImageRepresentationHandlerFactory.forImageSegment(imageSegment);
 
-            if (modeHandler != null && representationHandler != null) {
+            if (modeHandler != null && representationHandler != null && imageSegment.getActualBitsPerPixelPerBand() == 8) {
                 modeHandler.handleImage(imageSegment, targetGraphic, representationHandler);
-=======
-            ImageModeHandler modeHandler = IMAGE_MODE_HANDLER_MAP.get(imageSegmentHeader.getImageMode());
-            ImageRepresentationHandler representationHandler = ImageRepresentationHandlerFactory.forNitfImageSegment(imageSegmentHeader);
-
-            if (modeHandler != null && representationHandler != null && imageSegmentHeader.getActualBitsPerPixelPerBand() == 8) {
-                modeHandler.handleImage(imageSegmentHeader, imageData, targetGraphic, representationHandler);
->>>>>>> 5eaf74ea
             } else {
                 render(new UncompressedBlockRenderer(), imageSegment, targetGraphic);
             }
